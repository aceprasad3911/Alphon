# Commit & Push
cd "directory"
git add .
git commit -m "Message"
git push -u origin "branch_name"

# Pull (Repo's main branch)
git fetch origin
git reset --hard origin/main

# Create task branch within phase branch
git checkout "phase_branch"
git checkout -b "sub_branch"
git push -u origin "sub_branch"

# Push sub-branch to phase branch
git checkout phase_1
git pull origin phase_1
git checkout sub_branch
git merge phase_1  # Optional
git checkout phase_1
git merge sub_branch
git push origin phase_1

# Push phase branch to main
git checkout main
git pull origin main
git checkout sub_branch
git merge main  # Optional
git checkout main
git merge sub_branch
git push origin "branch_name"

# Remove api_keys.yaml from repo & commit history
git rm --cached config/api_keys.yaml
pip install git-filter-repo
git filter-repo --path config/api_keys.yaml --invert-paths --force
git remote add origin https://github.com/aceprasad3911/Alphon.git
git push --set-upstream origin main --force

<<<<<<< HEAD
# Make phase branch identical to main
git checkout phase
git reset --hard origin/main
=======
#
>>>>>>> 97137507
<|MERGE_RESOLUTION|>--- conflicted
+++ resolved
@@ -38,10 +38,6 @@
 git remote add origin https://github.com/aceprasad3911/Alphon.git
 git push --set-upstream origin main --force
 
-<<<<<<< HEAD
 # Make phase branch identical to main
 git checkout phase
-git reset --hard origin/main
-=======
-#
->>>>>>> 97137507
+git reset --hard origin/main